# Getting Started

To develop for MetaMask, you're first going to want to get MetaMask installed on your development machine. [Download here](https://metamask.io/).

Once you have it running, you should find that new browser tabs have a `window.ethereum` object available in the console.
This is the way MetaMask provides for you to interact with it.

You can review the full API for that object [here](./ethereum-provider.html).
Note that in **early 2020**, we are introducing significant changes to this API, and we recommend that you refer to its documentation.

## Basic Considerations

### Web3 Browser Detection

The first thing your app will want to do is verify whether the user is using MetaMask or not, which is simple using a check like `if (typeof window.ethereum !== 'undefined') { /* deal with it */ }`.

### Running a Test Network

In the top right menu of MetaMask, you can select the network that you are currently connected to. Among several popular defaults, you'll find `Custom RPC` and `Localhost 8545`. These are both useful for connecting to a test blockchain, like [ganache](https://truffleframework.com/ganache), which you can quickly install and start if you have `npm` installed with `npm i -g ganache-cli && ganache-cli`.

Ganache has some great features for starting it up with different states. If you start it with the `-m` flag, you can feed it the same seed phrase you have in your MetaMask, and the test network will give your first 10 accounts 100 test ether each, which makes it easier to start work.

Since your seed phrase is the power to control all your accounts, it is probably worth keeping at least one seed phrase for development, separate from any that you use for storing real value. One easy way to manage multiple seed phrases with MetaMask is with multiple browser profiles, each of which can have its own clean extension installations.

#### Resetting Your Local Nonce Calculation

If you're running a test blockchain, and then restart it, you can accidentally confuse MetaMask, because it calculates the next [nonce](./sending-transactions.html#nonce-ignored)
based on both the network state _and_ the known sent transactions.

To clear MetaMask's transaction queue, and effectively reset its nonce calculation, you can use the `Reset Account` button in `Settings` (available in the top-right sandwich menu).

### Detecting MetaMask

If you want to differentiate MetaMask from other ethereum-compatible browsers, you can detect MetaMask using `ethereum.isMetaMask`.

### User State

Currently there are a few stateful things you want to consider when interacting with this API:

- What is the current network?
- What is the current account?

Both of these are available synchronously as `ethereum.networkVersion` and `ethereum.selectedAddress`.
You can listen for changes using events too, see ([the API reference](./ethereum-provider.html)).

### Connecting to MetaMask

"Connecting" or "logging in" to MetaMask effectively means "to access the user's Ethereum account(s)".

You should **only** initiate a connection request in response to direct user action, such as clicking a button.
You should **never** initiate a connection request on page load.

We recommend that you provide a button to allow the user to connect MetaMask to your dapp.
Clicking this button should call the following method:

```javascript
ethereum.enable()
```

**Example:**
<<<<<<< HEAD
=======

>>>>>>> 4b924543
<EthConnectButton />


```html
<button class="enableEthereumButton">Enable Ethereum</button>
```


```javascript
const ethereumButton = document.querySelector(".enableEthereumButton");

ethereumButton.addEventListener("click", () => {
  //Will Start the metamask extension
  ethereum.enable();
});
```

This promise-returning function resolves with an array of hex-prefixed ethereum addresses, which can be used as general account references when sending transactions.

Over time, this method is intended to grow to include various additional parameters to help your site request all the setup it needs from the user during setup.

Since it returns a promise, if you're in an `async` function, you may log in like this:

```javascript
const accounts = await ethereum.enable() // We currently only ever provide a single account,
const account = accounts[0] // but the array gives us some room to grow.
<<<<<<< HEAD
```

**Example:**
<EthAsyncConnectButton />

```html
<button class="enableEthereumButton">Enable Ethereum</button>
<h2>Account: <span class="showAccount"></span></h2>
```

=======
```

**Example:**

<EthAsyncConnectButton />

```html
<button class="enableEthereumButton">Enable Ethereum</button>
<h2>Account: <span class="showAccount"></span></h2>
```

>>>>>>> 4b924543
```javascript
const ethereumButton = document.querySelector(".enableEthereumButton");
const showAccount = document.querySelector(".showAccount");

ethereumButton.addEventListener("click", () => {
  getAccount();
});

async function getAccount() {
  const accounts = await ethereum.enable();
  const account = accounts[0];
  showAccount.innerHTML = account;
}
```


## Choosing a Convenience Library

Convenience libraries exist for a variety of reasons.

Some of them simplify the creation of specific user interface elements, some entirely manage the user account onboarding, and others give you a variety of methods of interacting with smart contracts, for a variety of API preferences, from promises, to callbacks, to strong types, and on.

The provider API itself is very simple, and wraps
[Ethereum JSON-RPC](https://github.com/ethereum/wiki/wiki/JSON-RPC#json-rpc-methods)
formatted messages, which is why developers usually use a convenience library for interacting
with the provider, like [ethers](https://www.npmjs.com/package/ethers), [web3](https://www.npmjs.com/package/web3),
[truffle](https://truffleframework.com/), [Embark](https://embark.status.im/), or others. From those tools,
you can generally find sufficient documentation to interact with the provider, without reading this lower-level API.<|MERGE_RESOLUTION|>--- conflicted
+++ resolved
@@ -58,10 +58,6 @@
 ```
 
 **Example:**
-<<<<<<< HEAD
-=======
-
->>>>>>> 4b924543
 <EthConnectButton />
 
 
@@ -88,18 +84,6 @@
 ```javascript
 const accounts = await ethereum.enable() // We currently only ever provide a single account,
 const account = accounts[0] // but the array gives us some room to grow.
-<<<<<<< HEAD
-```
-
-**Example:**
-<EthAsyncConnectButton />
-
-```html
-<button class="enableEthereumButton">Enable Ethereum</button>
-<h2>Account: <span class="showAccount"></span></h2>
-```
-
-=======
 ```
 
 **Example:**
@@ -111,7 +95,6 @@
 <h2>Account: <span class="showAccount"></span></h2>
 ```
 
->>>>>>> 4b924543
 ```javascript
 const ethereumButton = document.querySelector(".enableEthereumButton");
 const showAccount = document.querySelector(".showAccount");
