# Sending Transactions

Transactions are a formal action on a blockchain. They are always initiated in MetaMask with a call to the `eth_sendTransaction` method. They can involve a simple sending of ether, may result in sending tokens, creating a new smart contract, or changing state on the blockchain in any number of ways. They are always initiated by a signature from an _external account_, or a simple key pair.

In MetaMask, using the `ethereum.sendAsync` method directly, sending a transaction will involve composing an options object like this:

```javascript
const transactionParameters = {
  nonce: '0x00', // ignored by MetaMask
  gasPrice: '0x09184e72a000', // customizable by user during MetaMask confirmation.
  gas: '0x2710', // customizable by user during MetaMask confirmation.
  to: '0x0000000000000000000000000000000000000000', // Required except during contract publications.
  from: ethereum.selectedAddress, // must match user's active address.
  value: '0x00', // Only required to send ether to the recipient from the initiating external account.
  data:
    '0x7f7465737432000000000000000000000000000000000000000000000000000000600057', // Optional, but used for defining smart contract creation and interaction.
  chainId: 3, // Used to prevent transaction reuse across blockchains. Auto-filled by MetaMask.
};

ethereum.sendAsync(
  {
    method: 'eth_sendTransaction',
    params: [transactionParameters],
    from: ethereum.selectedAddress,
  },
  callback
);
```

**Example**

<SendTransaction />

```html
<button class="enableEthereumButton btn">Enable Ethereum</button>
<button class="sendEthButton btn">Send Eth</button>
```
**Example**

<<<<<<< HEAD
<SendTransaction />

```html
<button class="enableEthereumButton btn">Enable Ethereum</button>
<button class="sendEthButton btn">Send Eth</button>
```

```javascript
const ethereumButton = document.querySelector(".enableEthereumButton");
const sendEthButton = document.querySelector(".sendEthButton");
=======
```javascript
const ethereumButton = document.querySelector('.enableEthereumButton');
const sendEthButton = document.querySelector('.sendEthButton');
>>>>>>> 95f472c9

let accounts = [];

//Sending Ethereum to an address
<<<<<<< HEAD
sendEthButton.addEventListener("click", () => {
  web3.eth.sendTransaction(
    {
      from: accounts[0],
      to: "0x2f318C334780961FB129D2a6c30D0763d9a5C970",
      value: "0x29a2241af62c0000",
      gas: 21000,
      gasPrice: 20000000000
    },
    result => {
      console.log(result);
    }
  );
});

ethereumButton.addEventListener("click", () => {
=======
sendEthButton.addEventListener('click', () => {
  ethereum.sendAsync(
    {
      method: 'eth_sendTransaction',
      params: [
        {
          from: accounts[0],
          to: '0x2f318C334780961FB129D2a6c30D0763d9a5C970',
          value: '0x29a2241af62c0000',
          gasPrice: '0x09184e72a000',
          gas: '0x2710',
        },
      ],
    },
    (err, result) => {
      if (err) console.error(err);
      else console.log(result);
    }
  );
});

ethereumButton.addEventListener('click', () => {
>>>>>>> 95f472c9
  getAccount();
});

async function getAccount() {
  accounts = await ethereum.enable();
}
```

## Transaction Parameters

Many transaction parameters are handled for you by MetaMask, but it's good to know what all the parameters do.

### Nonce [ignored]

This field is ignored by MetaMask.

In Ethereum every transaction has a nonce. This is so that each transaction can only be processed by the blockchain once. Additionally, to be a valid transaction, the nonce must either be `0`, or a transaction with the previous number must have already been processed.

That means that transactions are always processed in order for a given account, and so incrementing nonces is a very sensitive matter that is easy to mess up, especially when a user is interacting with multiple applications with pending transactions using the same account, potentially across multiple devices.

For these reasons, MetaMask currently does not provide application developers any way to customize the nonce of transactions it suggests, and instead assists the user in managing their transaction queue themselves.

### Gas Price [optional]

Optional parameter - best used on private blockchains.

In Ethereum, the pool of pending transactions offer their gas price as a sort of auction bid to the validators to include this transaction in a block in exchange for a transaction fee. That means high gas prices can mean faster processing, but also more expensive transactions.

MetaMask helps users select a competitive gas price on the Ethereum Main Network and popular test networks. We make requests to an API maintained by our friends at MyCrypto and allow users to choose between "slow," "medium," and "fast" options for their gas price.

We cannot know about the gas market on all blockchains because it requires some deep analysis. For this reason, while you can safely ignore this parameter on our main hosted networks, you may want to suggest a gas price in situations where your application knows more about the target network than we do.

### Gas Limit [optional]

Optional parameter. Rarely useful to Dapp developers.

Gas limit is a highly optional parameter, and we automatically calculate a reasonable price for it. You will probably know that your smart contract benefits from a custom gas limit if it ever does for some reason.

### To [semi-optional]

A hex-encoded Ethereum address. Required for transactions with a recipient (all transactions except for contract creation).

Contract creation occurs when there is no `to` value but there is a `data` value.

### Value [optional]

Hex-encoded value of the network's native currency to send. On the Main Ethereum network, this is [ether](https://www.ethereum.org/ether), which is denominated in _wei_, which is `1e-18` ether.

Please note that these numbers often used in Ethereum are far higher precision than native JavaScript numbers, and can cause unpredictable behavior if not anticipated. For this reason, we highly recommend using [BN.js](https://github.com/indutny/bn.js/) when manipulating values intended for the blockchain.

### Data [semi-optional]

Required for smart contract creation.

This field is also used for specifying contract methods and their parameters. You can learn more about how that data is encoded on [the solidity ABI spec](https://solidity.readthedocs.io/en/develop/abi-spec.html).

### Chain ID [currently ignored]

Chain ID is currently derived by the user's current selected network at `ethereum.networkVersion`. In the future we will probably allow a way to connect to multiple networks at once, at which point this parameter will become important, so it may be useful to be in the habit of including now.<|MERGE_RESOLUTION|>--- conflicted
+++ resolved
@@ -37,44 +37,13 @@
 ```
 **Example**
 
-<<<<<<< HEAD
-<SendTransaction />
-
-```html
-<button class="enableEthereumButton btn">Enable Ethereum</button>
-<button class="sendEthButton btn">Send Eth</button>
-```
-
-```javascript
-const ethereumButton = document.querySelector(".enableEthereumButton");
-const sendEthButton = document.querySelector(".sendEthButton");
-=======
 ```javascript
 const ethereumButton = document.querySelector('.enableEthereumButton');
 const sendEthButton = document.querySelector('.sendEthButton');
->>>>>>> 95f472c9
 
 let accounts = [];
 
 //Sending Ethereum to an address
-<<<<<<< HEAD
-sendEthButton.addEventListener("click", () => {
-  web3.eth.sendTransaction(
-    {
-      from: accounts[0],
-      to: "0x2f318C334780961FB129D2a6c30D0763d9a5C970",
-      value: "0x29a2241af62c0000",
-      gas: 21000,
-      gasPrice: 20000000000
-    },
-    result => {
-      console.log(result);
-    }
-  );
-});
-
-ethereumButton.addEventListener("click", () => {
-=======
 sendEthButton.addEventListener('click', () => {
   ethereum.sendAsync(
     {
@@ -97,7 +66,6 @@
 });
 
 ethereumButton.addEventListener('click', () => {
->>>>>>> 95f472c9
   getAccount();
 });
 
