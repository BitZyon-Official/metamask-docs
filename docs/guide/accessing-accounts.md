--- conflicted
+++ resolved
@@ -10,10 +10,6 @@
 Once you've [connected to a user](./getting-started.html), you can always re-check the current account by checking `ethereum.selectedAddress`.
 
 **Example:**
-<<<<<<< HEAD
-
-=======
->>>>>>> 95f472c9
 <ChangeAccount />
 
 If you'd like to be notified when the address changes, we have an event you can subscribe to:
